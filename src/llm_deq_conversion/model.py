--- conflicted
+++ resolved
@@ -528,11 +528,8 @@
 
         
         with torch.no_grad():
-<<<<<<< HEAD
             hidden_states, _, stats = self.solver(f, hidden_states, stop_mode='rel', max_iter=self.max_steps)
-=======
-            hidden_states, _, stats = self.solver(f, hidden_states, max_iter=self.max_steps)
->>>>>>> a9e22db8
+
                 
         if self.training:
             hidden_states, _, stats = self.solver(f, hidden_states, max_iter=self.phantom_steps, stop_mode='rel',  tau=self.damp)
